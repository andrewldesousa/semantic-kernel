# Copyright (c) Microsoft. All rights reserved.

import os
import sys
from functools import partial
from typing import Any

import pytest

from semantic_kernel import Kernel
<<<<<<< HEAD
from semantic_kernel.connectors.ai.anthropic.prompt_execution_settings.anthropic_prompt_execution_settings import (
    AnthropicChatPromptExecutionSettings,
)
from semantic_kernel.connectors.ai.anthropic.services.anthropic_chat_completion import AnthropicChatCompletion
from semantic_kernel.connectors.ai.azure_ai_inference.azure_ai_inference_prompt_execution_settings import (
    AzureAIInferenceChatPromptExecutionSettings,
)
from semantic_kernel.connectors.ai.azure_ai_inference.services.azure_ai_inference_chat_completion import (
    AzureAIInferenceChatCompletion,
)
from semantic_kernel.connectors.ai.chat_completion_client_base import ChatCompletionClientBase
from semantic_kernel.connectors.ai.function_choice_behavior import FunctionChoiceBehavior
from semantic_kernel.connectors.ai.google.google_ai.google_ai_prompt_execution_settings import (
    GoogleAIChatPromptExecutionSettings,
)
from semantic_kernel.connectors.ai.google.google_ai.services.google_ai_chat_completion import GoogleAIChatCompletion
from semantic_kernel.connectors.ai.google.vertex_ai.services.vertex_ai_chat_completion import VertexAIChatCompletion
from semantic_kernel.connectors.ai.google.vertex_ai.vertex_ai_prompt_execution_settings import (
    VertexAIChatPromptExecutionSettings,
)
from semantic_kernel.connectors.ai.mistral_ai.prompt_execution_settings.mistral_ai_prompt_execution_settings import (
    MistralAIChatPromptExecutionSettings,
)
from semantic_kernel.connectors.ai.mistral_ai.services.mistral_ai_chat_completion import MistralAIChatCompletion
from semantic_kernel.connectors.ai.ollama.ollama_prompt_execution_settings import OllamaChatPromptExecutionSettings
from semantic_kernel.connectors.ai.ollama.services.ollama_chat_completion import OllamaChatCompletion
from semantic_kernel.connectors.ai.open_ai.prompt_execution_settings.azure_chat_prompt_execution_settings import (
    AzureChatPromptExecutionSettings,
)
from semantic_kernel.connectors.ai.open_ai.prompt_execution_settings.open_ai_prompt_execution_settings import (
    OpenAIChatPromptExecutionSettings,
)
from semantic_kernel.connectors.ai.open_ai.services.azure_chat_completion import AzureChatCompletion
from semantic_kernel.connectors.ai.open_ai.services.open_ai_chat_completion import OpenAIChatCompletion
from semantic_kernel.connectors.ai.open_ai.settings.azure_open_ai_settings import AzureOpenAISettings
=======
>>>>>>> 184c7c0d
from semantic_kernel.connectors.ai.prompt_execution_settings import PromptExecutionSettings
from semantic_kernel.contents import ChatMessageContent, TextContent
from semantic_kernel.contents.chat_history import ChatHistory
from semantic_kernel.contents.utils.author_role import AuthorRole
from tests.integration.completions.chat_completion_test_base import ChatCompletionTestBase
from tests.integration.completions.completion_test_base import ServiceType
from tests.integration.completions.test_utils import retry

if sys.version_info >= (3, 12):
    from typing import override  # pragma: no cover
else:
    from typing_extensions import override  # pragma: no cover

mistral_ai_setup: bool = False
try:
    if os.environ["MISTRALAI_API_KEY"] and os.environ["MISTRALAI_CHAT_MODEL_ID"]:
        mistral_ai_setup = True
except KeyError:
    mistral_ai_setup = False

ollama_setup: bool = False
try:
    if os.environ["OLLAMA_MODEL"]:
        ollama_setup = True
except KeyError:
    ollama_setup = False

anthropic_setup: bool = False
try:
    if os.environ["ANTHROPIC_API_KEY"] and os.environ["ANTHROPIC_CHAT_MODEL_ID"]:
        anthropic_setup = True
except KeyError:
    anthropic_setup = False


<<<<<<< HEAD
def setup(
    kernel: Kernel,
    service: str,
    execution_settings_kwargs: dict[str, Any],
    services: dict[str, tuple[ChatCompletionClientBase, type[PromptExecutionSettings]]],
):
    kernel.add_service(services[service][0])
    kernel.add_plugin(MathPlugin(), plugin_name="math")
    kernel.add_function(
        function_name="chat",
        plugin_name="chat",
        prompt="If someone asks how you are, always include the word 'well', "
        "if you get a direct question, answer the question. {{$chat_history}}",
        prompt_execution_settings=services[service][1](**execution_settings_kwargs),
    )


@pytest.fixture(scope="function")
def history() -> ChatHistory:
    return ChatHistory()


@pytest.fixture(scope="module")
def services() -> dict[str, tuple[ChatCompletionClientBase | None, type[PromptExecutionSettings]]]:
    azure_openai_settings = AzureOpenAISettings.create()
    endpoint = azure_openai_settings.endpoint
    deployment_name = azure_openai_settings.chat_deployment_name
    api_key = azure_openai_settings.api_key.get_secret_value()
    api_version = azure_openai_settings.api_version
    azure_custom_client = AzureChatCompletion(
        async_client=AsyncAzureOpenAI(
            azure_endpoint=endpoint,
            azure_deployment=deployment_name,
            api_key=api_key,
            api_version=api_version,
            default_headers={"Test-User-X-ID": "test"},
        ),
    )
    azure_ai_inference_client = AzureAIInferenceChatCompletion(
        ai_model_id=deployment_name,
        client=ChatCompletionsClient(
            endpoint=f'{str(endpoint).strip("/")}/openai/deployments/{deployment_name}',
            credential=AzureKeyCredential(""),
            headers={"api-key": api_key},
        ),
    )

    return {
        "openai": (OpenAIChatCompletion(), OpenAIChatPromptExecutionSettings),
        "azure": (AzureChatCompletion(), AzureChatPromptExecutionSettings),
        "azure_custom_client": (azure_custom_client, AzureChatPromptExecutionSettings),
        "azure_ai_inference": (azure_ai_inference_client, AzureAIInferenceChatPromptExecutionSettings),
        "mistral_ai": (MistralAIChatCompletion() if mistral_ai_setup else None, MistralAIChatPromptExecutionSettings),
        "ollama": (OllamaChatCompletion() if ollama_setup else None, OllamaChatPromptExecutionSettings),
        "google_ai": (GoogleAIChatCompletion(), GoogleAIChatPromptExecutionSettings),
        "vertex_ai": (VertexAIChatCompletion(), VertexAIChatPromptExecutionSettings),
        "anthropic": (AnthropicChatCompletion() if anthropic_setup else None, AnthropicChatPromptExecutionSettings),
    }


=======
>>>>>>> 184c7c0d
pytestmark = pytest.mark.parametrize(
    "service_id, execution_settings_kwargs, inputs, kwargs",
    [
        pytest.param(
            "openai",
            {},
            [
                ChatMessageContent(role=AuthorRole.USER, items=[TextContent(text="Hello")]),
                ChatMessageContent(role=AuthorRole.USER, items=[TextContent(text="How are you today?")]),
            ],
            {},
            id="openai_text_input",
        ),
        pytest.param(
            "azure",
            {},
            [
                ChatMessageContent(role=AuthorRole.USER, items=[TextContent(text="Hello")]),
                ChatMessageContent(role=AuthorRole.USER, items=[TextContent(text="How are you today?")]),
            ],
            {},
            id="azure_text_input",
        ),
        pytest.param(
            "azure_custom_client",
            {},
            [
                ChatMessageContent(role=AuthorRole.USER, items=[TextContent(text="Hello")]),
                ChatMessageContent(role=AuthorRole.USER, items=[TextContent(text="How are you today?")]),
            ],
            {},
            id="azure_custom_client",
        ),
        pytest.param(
            "azure_ai_inference",
            {},
            [
                ChatMessageContent(role=AuthorRole.USER, items=[TextContent(text="Hello")]),
                ChatMessageContent(role=AuthorRole.USER, items=[TextContent(text="How are you today?")]),
            ],
            {},
            id="azure_ai_inference_text_input",
        ),
        pytest.param(
            "mistral_ai",
            {},
            [
                ChatMessageContent(role=AuthorRole.USER, items=[TextContent(text="Hello")]),
                ChatMessageContent(role=AuthorRole.USER, items=[TextContent(text="How are you today?")]),
            ],
            ["Hello", "well"],
            marks=pytest.mark.skipif(not mistral_ai_setup, reason="Mistral AI Environment Variables not set"),
            id="mistral_ai_text_input",
        ),
        pytest.param(
            "ollama",
            {},
            [
                ChatMessageContent(role=AuthorRole.USER, items=[TextContent(text="Hello")]),
                ChatMessageContent(role=AuthorRole.USER, items=[TextContent(text="How are you today?")]),
            ],
            ["Hello", "well"],
            marks=pytest.mark.skipif(not ollama_setup, reason="Need local Ollama setup"),
            id="ollama_text_input",
        ),
         pytest.param(
            "anthropic",
            {},
            [
                ChatMessageContent(role=AuthorRole.USER, items=[TextContent(text="Hello")]),
                ChatMessageContent(role=AuthorRole.USER, items=[TextContent(text="How are you today?")]),
            ],
            ["Hello", "well"],
            marks=pytest.mark.skipif(not anthropic_setup, reason="Anthropic Environment Variables not set"),
            id="anthropic_text_input",
        ),
        pytest.param(
            "google_ai",
            {},
            [
                ChatMessageContent(role=AuthorRole.USER, items=[TextContent(text="Hello")]),
                ChatMessageContent(role=AuthorRole.USER, items=[TextContent(text="How are you today?")]),
            ],
            ["Hello", "well"],
            marks=pytest.mark.skip(reason="Skipping due to 429s from Google AI."),
            id="google_ai_text_input",
        ),
        pytest.param(
            "vertex_ai",
            {},
            [
                ChatMessageContent(role=AuthorRole.USER, items=[TextContent(text="Hello")]),
                ChatMessageContent(role=AuthorRole.USER, items=[TextContent(text="How are you today?")]),
            ],
            ["Hello", "well"],
            id="vertex_ai_text_input",
        ),
    ],
)


@pytest.mark.asyncio(scope="module")
class TestChatCompletion(ChatCompletionTestBase):
    """Test Chat Completions.

    This only tests if the services can return text completions given text inputs.
    """

    @override
    async def test_completion(
        self,
        kernel: Kernel,
        service_id: str,
        services: dict[str, tuple[ServiceType, type[PromptExecutionSettings]]],
        execution_settings_kwargs: dict[str, Any],
        inputs: list[str | ChatMessageContent | list[ChatMessageContent]],
        kwargs: dict[str, Any],
    ):
        await self._test_helper(
            kernel,
            service_id,
            services,
            execution_settings_kwargs,
            inputs,
            False,
        )

    @override
    async def test_streaming_completion(
        self,
        kernel: Kernel,
        service_id: str,
        services: dict[str, tuple[ServiceType, type[PromptExecutionSettings]]],
        execution_settings_kwargs: dict[str, Any],
        inputs: list[str | ChatMessageContent | list[ChatMessageContent]],
        kwargs: dict[str, Any],
    ):
        await self._test_helper(
            kernel,
            service_id,
            services,
            execution_settings_kwargs,
            inputs,
            True,
        )

    @override
    def evaluate(self, test_target: Any, **kwargs):
        inputs = kwargs.get("inputs")
        assert len(test_target) == len(inputs) * 2
        for i in range(len(inputs)):
            message = test_target[i * 2 + 1]
            assert message.items, "No items in message"
            assert len(message.items) == 1, "Unexpected number of items in message"
            assert isinstance(message.items[0], TextContent), "Unexpected message item type"
            assert message.items[0].text, "Empty message text"

    async def _test_helper(
        self,
        kernel: Kernel,
        service_id: str,
        services: dict[str, tuple[ServiceType, type[PromptExecutionSettings]]],
        execution_settings_kwargs: dict[str, Any],
        inputs: list[ChatMessageContent],
        stream: bool,
    ):
        self.setup(kernel)
        service, settings_type = services[service_id]

        history = ChatHistory()
        for message in inputs:
            history.add_message(message)

            cmc = await retry(
                partial(
                    self.get_chat_completion_response,
                    kernel=kernel,
                    service=service,
                    execution_settings=settings_type(**execution_settings_kwargs),
                    chat_history=history,
                    stream=stream,
                ),
                retries=5,
            )
            history.add_message(cmc)

        self.evaluate(history.messages, inputs=inputs)<|MERGE_RESOLUTION|>--- conflicted
+++ resolved
@@ -8,44 +8,6 @@
 import pytest
 
 from semantic_kernel import Kernel
-<<<<<<< HEAD
-from semantic_kernel.connectors.ai.anthropic.prompt_execution_settings.anthropic_prompt_execution_settings import (
-    AnthropicChatPromptExecutionSettings,
-)
-from semantic_kernel.connectors.ai.anthropic.services.anthropic_chat_completion import AnthropicChatCompletion
-from semantic_kernel.connectors.ai.azure_ai_inference.azure_ai_inference_prompt_execution_settings import (
-    AzureAIInferenceChatPromptExecutionSettings,
-)
-from semantic_kernel.connectors.ai.azure_ai_inference.services.azure_ai_inference_chat_completion import (
-    AzureAIInferenceChatCompletion,
-)
-from semantic_kernel.connectors.ai.chat_completion_client_base import ChatCompletionClientBase
-from semantic_kernel.connectors.ai.function_choice_behavior import FunctionChoiceBehavior
-from semantic_kernel.connectors.ai.google.google_ai.google_ai_prompt_execution_settings import (
-    GoogleAIChatPromptExecutionSettings,
-)
-from semantic_kernel.connectors.ai.google.google_ai.services.google_ai_chat_completion import GoogleAIChatCompletion
-from semantic_kernel.connectors.ai.google.vertex_ai.services.vertex_ai_chat_completion import VertexAIChatCompletion
-from semantic_kernel.connectors.ai.google.vertex_ai.vertex_ai_prompt_execution_settings import (
-    VertexAIChatPromptExecutionSettings,
-)
-from semantic_kernel.connectors.ai.mistral_ai.prompt_execution_settings.mistral_ai_prompt_execution_settings import (
-    MistralAIChatPromptExecutionSettings,
-)
-from semantic_kernel.connectors.ai.mistral_ai.services.mistral_ai_chat_completion import MistralAIChatCompletion
-from semantic_kernel.connectors.ai.ollama.ollama_prompt_execution_settings import OllamaChatPromptExecutionSettings
-from semantic_kernel.connectors.ai.ollama.services.ollama_chat_completion import OllamaChatCompletion
-from semantic_kernel.connectors.ai.open_ai.prompt_execution_settings.azure_chat_prompt_execution_settings import (
-    AzureChatPromptExecutionSettings,
-)
-from semantic_kernel.connectors.ai.open_ai.prompt_execution_settings.open_ai_prompt_execution_settings import (
-    OpenAIChatPromptExecutionSettings,
-)
-from semantic_kernel.connectors.ai.open_ai.services.azure_chat_completion import AzureChatCompletion
-from semantic_kernel.connectors.ai.open_ai.services.open_ai_chat_completion import OpenAIChatCompletion
-from semantic_kernel.connectors.ai.open_ai.settings.azure_open_ai_settings import AzureOpenAISettings
-=======
->>>>>>> 184c7c0d
 from semantic_kernel.connectors.ai.prompt_execution_settings import PromptExecutionSettings
 from semantic_kernel.contents import ChatMessageContent, TextContent
 from semantic_kernel.contents.chat_history import ChatHistory
@@ -81,69 +43,6 @@
     anthropic_setup = False
 
 
-<<<<<<< HEAD
-def setup(
-    kernel: Kernel,
-    service: str,
-    execution_settings_kwargs: dict[str, Any],
-    services: dict[str, tuple[ChatCompletionClientBase, type[PromptExecutionSettings]]],
-):
-    kernel.add_service(services[service][0])
-    kernel.add_plugin(MathPlugin(), plugin_name="math")
-    kernel.add_function(
-        function_name="chat",
-        plugin_name="chat",
-        prompt="If someone asks how you are, always include the word 'well', "
-        "if you get a direct question, answer the question. {{$chat_history}}",
-        prompt_execution_settings=services[service][1](**execution_settings_kwargs),
-    )
-
-
-@pytest.fixture(scope="function")
-def history() -> ChatHistory:
-    return ChatHistory()
-
-
-@pytest.fixture(scope="module")
-def services() -> dict[str, tuple[ChatCompletionClientBase | None, type[PromptExecutionSettings]]]:
-    azure_openai_settings = AzureOpenAISettings.create()
-    endpoint = azure_openai_settings.endpoint
-    deployment_name = azure_openai_settings.chat_deployment_name
-    api_key = azure_openai_settings.api_key.get_secret_value()
-    api_version = azure_openai_settings.api_version
-    azure_custom_client = AzureChatCompletion(
-        async_client=AsyncAzureOpenAI(
-            azure_endpoint=endpoint,
-            azure_deployment=deployment_name,
-            api_key=api_key,
-            api_version=api_version,
-            default_headers={"Test-User-X-ID": "test"},
-        ),
-    )
-    azure_ai_inference_client = AzureAIInferenceChatCompletion(
-        ai_model_id=deployment_name,
-        client=ChatCompletionsClient(
-            endpoint=f'{str(endpoint).strip("/")}/openai/deployments/{deployment_name}',
-            credential=AzureKeyCredential(""),
-            headers={"api-key": api_key},
-        ),
-    )
-
-    return {
-        "openai": (OpenAIChatCompletion(), OpenAIChatPromptExecutionSettings),
-        "azure": (AzureChatCompletion(), AzureChatPromptExecutionSettings),
-        "azure_custom_client": (azure_custom_client, AzureChatPromptExecutionSettings),
-        "azure_ai_inference": (azure_ai_inference_client, AzureAIInferenceChatPromptExecutionSettings),
-        "mistral_ai": (MistralAIChatCompletion() if mistral_ai_setup else None, MistralAIChatPromptExecutionSettings),
-        "ollama": (OllamaChatCompletion() if ollama_setup else None, OllamaChatPromptExecutionSettings),
-        "google_ai": (GoogleAIChatCompletion(), GoogleAIChatPromptExecutionSettings),
-        "vertex_ai": (VertexAIChatCompletion(), VertexAIChatPromptExecutionSettings),
-        "anthropic": (AnthropicChatCompletion() if anthropic_setup else None, AnthropicChatPromptExecutionSettings),
-    }
-
-
-=======
->>>>>>> 184c7c0d
 pytestmark = pytest.mark.parametrize(
     "service_id, execution_settings_kwargs, inputs, kwargs",
     [
